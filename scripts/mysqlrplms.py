#!/usr/bin/env python
#
# Copyright (c) 2014, Oracle and/or its affiliates. All rights reserved.
#
# This program is free software; you can redistribute it and/or modify
# it under the terms of the GNU General Public License as published by
# the Free Software Foundation; version 2 of the License.
#
# This program is distributed in the hope that it will be useful,
# but WITHOUT ANY WARRANTY; without even the implied warranty of
# MERCHANTABILITY or FITNESS FOR A PARTICULAR PURPOSE.  See the
# GNU General Public License for more details.
#
# You should have received a copy of the GNU General Public License
# along with this program; if not, write to the Free Software
# Foundation, Inc., 51 Franklin St, Fifth Floor, Boston, MA 02110-1301 USA
#

"""
This file contains the replicate utility. It is used to establish a
multi-source replication topology.
"""

from mysql.utilities.common.tools import check_python_version

# Check Python version compatibility
check_python_version()

import os.path
import sys
import logging

from mysql.utilities.exception import FormatError, UtilError, UtilRplError
from mysql.utilities.common.ip_parser import parse_connection
from mysql.utilities.common.messages import (
    PARSE_ERR_OPTS_REQ_GREATER_OR_EQUAL,
    PARSE_ERR_OPTS_REQ
)
<<<<<<< HEAD
from mysql.utilities.common.options import setup_common_options
from mysql.utilities.common.options import (add_format_option, add_verbosity,
                                            add_rpl_user, add_ssl_options,
                                            get_ssl_dict)
=======
from mysql.utilities.common.options import (setup_common_options,
                                            add_verbosity, add_rpl_user,
                                            add_format_option,
                                            check_password_security)
>>>>>>> 0db1db4f
from mysql.utilities.common.server import check_hostname_alias
from mysql.utilities.common.tools import check_connector_python
from mysql.utilities.common.my_print_defaults import MyDefaultsReader
from mysql.utilities.command.rpl_admin import purge_log
from mysql.utilities.command.setup_rpl import start_ms_replication


# Constants
NAME = "MySQL Utilities - mysqlrplms "
DESCRIPTION = "mysqlrplms - establish multi-source replication"
USAGE = ("%prog --slave=root@localhost:3306 --masters=root@localhost:3310,"
         "root@localhost:3311 --rpl-user=rpl:passwd")
DATE_FORMAT = '%Y-%m-%d %H:%M:%S %p'
EXTENDED_HELP = """
Introduction
------------
The mysqlrplms utility is used to setup round robin multi-source replcation.
This technique can be a solution for aggregating streams of data from multiple
masters for a single slave.

The mysqlrplms utility follows these assumptions:

  - All servers have GTIDs enabled.
  - There are no conflicts between transactions from different sources/masters.
    For example, there are no updates to the same object from multiple masters.
  - Replication is asynchronous.

A round-robin scheduling is used to setup replication among the masters and
slave.

The utility can be run as a daemon on POSIX systems.

  # Basic multi-source replication setup.

  $ mysqlrplms --slave=root:pass@host1:3306 \\
               --masters=root:pass@host2:3306,root:pass@host3:3306

  # Multi-source replication setup using a different report values.

  $ mysqlrplms --slave=root:pass@host1:3306 \\
               --masters=root:pass@host2:3306,root:pass@host3:3306 \\
               --report-values=health,gtid,uuid

  # Start multi-source replication running as a daemon. (POSIX only)

  $ mysqlrplms --slave=root:pass@host1:3306 \\
               --masters=root:pass@host2:3306,root:pass@host3:3306 \\
               --log=rplms_daemon.log --pidfile=rplms_daemon.pid \\
               --daemon=start

  # Restart a multi-source replication running as a daemon.

  $ mysqlrplms --slave=root:pass@host1:3306 \\
               --masters=root:pass@host2:3306,root:pass@host3:3306 \\
               --log=rplms_daemon.log --pidfile=rplms_daemon.pid \\
               --daemon=restart

  # Stop a multi-source replication running as a daemon.

  $ mysqlrplms --slave=root:pass@host1:3306 \\
               --masters=root:pass@host2:3306,root:pass@host3:3306 \\
               --log=rplms_daemon.log --pidfile=rplms_daemon.pid \\
               --daemon=stop


Helpful Hints
-------------
  - The default report value is 'health'.
    This value can be changed with the --report-values option. It can be
    'health', 'gtid' or 'uuid'. Multiple values can be used separated by
    commas.

  - The default output for reporting health is 'grid'.
    This value can be changed with the --format option. It can be 'grid',
    'tab', 'csv' or 'vertical' format.

  - The default interval for reporting health is 15 seconds.
    This value can be changed with the --interval option.

  - The default interval for switching masters is 60 seconds.
    This value can be changed with the --switchover-interval option.

"""

# Check for connector/python
if not check_connector_python():
    sys.exit(1)

if __name__ == '__main__':
    # Setup the command parser
    parser = setup_common_options(os.path.basename(sys.argv[0]),
                                  DESCRIPTION, USAGE, True, False,
                                  extended_help=EXTENDED_HELP)

    # Setup utility-specific options:

    # Interval for reporting health
    parser.add_option("--interval", "-i", action="store", dest="interval",
                      type="int", default="15", help="interval in seconds for "
                      "reporting health. Default = 15 seconds. "
                      "Lowest value is 5 seconds.")

    # Interval for switching masters
    parser.add_option("--switchover-interval", action="store",
                      dest="switchover_interval",
                      type="int", default="60", help="interval in seconds for "
                      "switching masters. Default = 60 seconds. "
                      "Lowest value is 30 seconds.")

    # Connection information for the sink server
    parser.add_option("--slave", action="store", dest="slave",
                      type="string", default=None,
                      help="connection information for slave server in "
                      "the form: <user>[:<password>]@<host>[:<port>]"
                      "[:<socket>] or <login-path>[:<port>][:<socket>]"
                      " or <config-path>[<[group]>]")

    # Connection information for the masters servers
    parser.add_option("--masters", action="store", dest="masters",
                      type="string", default=None, help="connection "
                      "information for master servers in the form: "
                      "<user>[:<password>]@<host>[:<port>][:<socket>] or "
                      "<login-path>[:<port>][:<socket>]"
                      " or <config-path>[<[group]>]. List multiple master "
                      "in comma-separated list.")

    # Replication user and password
    add_rpl_user(parser)

    # Add start from beginning option
    parser.add_option("-b", "--start-from-beginning", action="store_true",
                      default=False, dest="from_beginning",
                      help="start replication from the first event recorded "
                      "in the binary logging of the masters.")

    # Add report values
    parser.add_option("--report-values", action="store", dest="report_values",
                      type="string", default="health",
                      help="report values used in multi-source replication. "
                      "It can be health, gtid or uuid. Multiple values can be "
                      "used separated by commas. The default is health.")

    # Add output format
    add_format_option(parser, "display the output in either grid (default), "
                      "tab, csv, or vertical format", None)

    # Add option to run as daemon
    parser.add_option("--daemon", action="store", dest="daemon", default=None,
                      help="run on daemon mode. It can be start, stop, "
                      "restart or nodetach.", type="choice",
                      choices=("start", "stop", "restart", "nodetach"))

    # Add pidfile for the daemon option
    parser.add_option("--pidfile", action="store", dest="pidfile",
                      type="string", default=None, help="pidfile for running "
                      "mysqlrplms as a daemon.")

    # Add a log file to use for logging messages
    parser.add_option("--log", action="store", dest="log_file", default=None,
                      type="string", help="specify a log file to use for "
                      "logging messages")

    # Add the maximum age of log entries in days for the logging system
    parser.add_option("--log-age", action="store", dest="log_age", default=7,
                      type="int", help="specify maximum age of log entries in "
                      "days. Entries older than this will be purged on "
                      "startup. Default = 7 days.")

    # Add ssl options
    add_ssl_options(parser)

    # Add verbosity
    add_verbosity(parser)

    # Now we process the rest of the arguments.
    opt, args = parser.parse_args()

    # Check security settings
    check_password_security(opt, args)

    # Check if the values specified for the --report-values option are valid.
    for report in opt.report_values.split(","):
        if report.lower() not in ("health", "gtid", "uuid"):
            parser.error("The value for the option --report-values is not "
                         "valid: '{0}', the values allowed are 'health', "
                         "'gitd' or 'uuid'".format(opt.report_values))

    # Check for errors
    if int(opt.interval) < 5:
        parser.error(PARSE_ERR_OPTS_REQ_GREATER_OR_EQUAL.format(
            opt="--interval", value=5))

    if int(opt.switchover_interval) < 30:
        parser.error(PARSE_ERR_OPTS_REQ_GREATER_OR_EQUAL.format(
            opt="--switchover-interval", value=30))

    # option --slave is required (mandatory)
    if not opt.slave:
        parser.error(PARSE_ERR_OPTS_REQ.format(opt="--slave"))

    # option --masters is required (mandatory)
    if not opt.masters:
        parser.error(PARSE_ERR_OPTS_REQ.format(opt="--masters"))

    # option --rpl-user is required (mandatory)
    if not opt.rpl_user:
        parser.error(PARSE_ERR_OPTS_REQ.format(opt="--rpl-user"))

    config_reader = MyDefaultsReader(opt, False)

    # Parse slave connection values
    try:
        slave_vals = parse_connection(opt.slave, config_reader, opt)
    except FormatError:
        _, err, _ = sys.exc_info()
        parser.error("Slave connection values invalid: {0}.".format(err))
    except UtilError:
        _, err, _ = sys.exc_info()
        parser.error("Slave connection values invalid: {0}."
                     "".format(err.errmsg))

    # Parse masters connection values
    masters_vals = []
    masters = opt.masters.split(",")
    if len(masters) == 1:
        parser.error("At least two masters are required for multi-source "
                     "replication.")

    for master in masters:
        try:
            masters_vals.append(parse_connection(master, config_reader, opt))
        except FormatError as err:
            msg = ("Masters connection values invalid or cannot be parsed: "
                   "{0} ({1})".format(master, err))
            raise UtilRplError(msg)
        except UtilError as err:
            msg = ("Masters connection values invalid or cannot be parsed: "
                   "{0} ({1})".format(master, err.errmsg))
            raise UtilRplError(msg)

    # Check hostname alias
    for master_vals in masters_vals:
        if check_hostname_alias(slave_vals, master_vals):
            parser.error("The master and slave are the same host and port.")

    # Check the daemon options
    if opt.daemon:
        # Check if a POSIX system
        if os.name != "posix":
            parser.error("Running mysqlfailover with --daemon is only "
                         "available for POSIX systems.")

        # Check the presence of --log
        if opt.daemon != "stop" and not opt.log_file:
            parser.error("The option --log is required when using --daemon.")

        # Test pidfile
        if opt.daemon != "nodetach":
            pidfile = opt.pidfile or "./rplms_daemon.pid"
            pidfile = os.path.realpath(os.path.normpath(pidfile))
            if opt.daemon == "start":
                # Test if pidfile exists
                if os.path.exists(pidfile):
                    parser.error("pidfile {0} already exists. The daemon is "
                                 "already running?".format(pidfile))
                # Test if pidfile is writable
                try:
                    with open(pidfile, "w") as f:
                        f.write("{0}\n".format(0))
                    # Delete temporary pidfile
                    os.remove(pidfile)
                except IOError as err:
                    parser.error("Unable to write pidfile: {0}"
                                 "".format(err.strerror))
            else:
                # opt.daemon == stop/restart, test if pidfile is readable
                pid = None
                try:
                    if not os.path.exists(pidfile):
                        parser.error("pidfile {0} does not exist."
                                     "".format(pidfile))
                    with open(pidfile, "r") as f:
                        pid = int(f.read().strip())
                except IOError:
                    pid = None
                except ValueError:
                    pid = None
                # Test pid presence
                if not pid:
                    parser.error("Can not read pid from pidfile.")

    if opt.pidfile and not opt.daemon:
        parser.error("The option --daemon is required when using --pidfile.")

    # Purge log file of old data
    if opt.log_file is not None and not purge_log(opt.log_file, opt.log_age):
        parser.error("Error purging log file.")

    # Setup log file
    try:
        logging.basicConfig(filename=opt.log_file, level=logging.INFO,
                            format="%(asctime)s %(levelname)s %(message)s",
                            datefmt=DATE_FORMAT)
    except IOError:
        _, e, _ = sys.exc_info()
        parser.error("Error opening log file: {0}".format(str(e.args[1])))

    # Create dictionary of options
    options = {
        "verbosity": opt.verbosity,
        "quiet": opt.quiet,
        "interval": opt.interval,
        "switchover_interval": opt.switchover_interval,
        "from_beginning": opt.from_beginning,
        "report_values": opt.report_values,
        'format': opt.format,
        "rpl_user": opt.rpl_user,
        "daemon": opt.daemon,
        "pidfile": opt.pidfile,
        "logging": opt.log_file is not None,
        "log_file": opt.log_file,
    }

    # Add ssl values to options instead of connection.
    options.update(get_ssl_dict(opt))

    try:
        start_ms_replication(slave_vals, masters_vals, options)
    except UtilError:
        _, e, _ = sys.exc_info()
        errmsg = e.errmsg.strip(" ")
        if opt.log_file:
            logging.log(logging.CRITICAL, errmsg)
        print("ERROR: {0}".format(errmsg))
        sys.exit(1)

    sys.exit(0)<|MERGE_RESOLUTION|>--- conflicted
+++ resolved
@@ -36,17 +36,16 @@
     PARSE_ERR_OPTS_REQ_GREATER_OR_EQUAL,
     PARSE_ERR_OPTS_REQ
 )
-<<<<<<< HEAD
 from mysql.utilities.common.options import setup_common_options
 from mysql.utilities.common.options import (add_format_option, add_verbosity,
                                             add_rpl_user, add_ssl_options,
                                             get_ssl_dict)
-=======
 from mysql.utilities.common.options import (setup_common_options,
                                             add_verbosity, add_rpl_user,
                                             add_format_option,
+                                            add_ssl_options,
+                                            get_ssl_dict,
                                             check_password_security)
->>>>>>> 0db1db4f
 from mysql.utilities.common.server import check_hostname_alias
 from mysql.utilities.common.tools import check_connector_python
 from mysql.utilities.common.my_print_defaults import MyDefaultsReader
