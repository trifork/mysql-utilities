--- conflicted
+++ resolved
@@ -45,13 +45,9 @@
                                             add_changes_for, add_reverse,
                                             add_format_option,
                                             add_character_set_option,
-<<<<<<< HEAD
                                             add_ssl_options, get_ssl_dict,
-                                            setup_common_options)
-=======
                                             setup_common_options,
                                             check_password_security)
->>>>>>> 0db1db4f
 from mysql.utilities.common.sql_transform import (is_quoted_with_backticks,
                                                   remove_backtick_quoting,
                                                   quote_with_backticks)
