#!/usr/bin/env python
#
# Copyright (c) 2013, 2014, Oracle and/or its affiliates. All rights reserved.
#
# This program is free software; you can redistribute it and/or modify
# it under the terms of the GNU General Public License as published by
# the Free Software Foundation; version 2 of the License.
#
# This program is distributed in the hope that it will be useful,
# but WITHOUT ANY WARRANTY; without even the implied warranty of
# MERCHANTABILITY or FITNESS FOR A PARTICULAR PURPOSE.  See the
# GNU General Public License for more details.
#
# You should have received a copy of the GNU General Public License
# along with this program; if not, write to the Free Software
# Foundation, Inc., 51 Franklin St, Fifth Floor, Boston, MA 02110-1301 USA
#

"""
This file contains the .frm file utility for reading .frm files to construct
CREATE TABLE commands and display diagnostic information.
"""

import os
import sys

from mysql.utilities.common.tools import (check_python_version,
                                          check_connector_python)

# Check Python version compatibility
check_python_version()

# Check C/Python version compatibility
if not check_connector_python():
    sys.exit(1)

from mysql.utilities import VERSION_FRM
from mysql.utilities.exception import FormatError, UtilError
from mysql.utilities.command.read_frm import (read_frm_files,
                                              read_frm_files_diagnostic)
from mysql.utilities.common.options import CaseInsensitiveChoicesOption
from mysql.utilities.common.ip_parser import parse_connection
<<<<<<< HEAD
from mysql.utilities.common.options import (add_ssl_options, add_verbosity,
                                            get_ssl_dict, license_callback,
                                            UtilitiesParser)
=======
from mysql.utilities.common.options import (add_verbosity, license_callback,
                                            UtilitiesParser,
                                            check_password_security)
>>>>>>> 0db1db4f
from mysql.utilities.common.server import connect_servers


class MyParser(UtilitiesParser):
    """Custom class to set the epilog.
    """
    def format_epilog(self, formatter):
        return self.epilog

# Constants
NAME = "MySQL Utilities - mysqlfrm "
DESCRIPTION = "mysqlfrm - show CREATE TABLE from .frm files"
USAGE = ("%prog --server=[user[:<pass>]@host[:<port>][:<socket>]|"
         "<login-path>[:<port>][:<socket>]] [path\\tbl1.frm|db:tbl.frm]")
EXTENDED_HELP = """
Introduction
------------
The mysqlfrm utility is designed as a recovery tool that reads .frm files and
produces facsimile CREATE statements from the table definition data found in
the .frm file. In most cases, the CREATE statement produced will be usable
for recreating the table on another server or for extended diagnostics.
However, some features are not saved in the .frm files and therefore will be
omitted. The exclusions include but are not limited to:

  - foreign key constraints
  - auto increment number sequences

The mysqlfrm utility has two modes of operation. The default mode is
designed to spawn an instance of an installed server by reference
to the base directory using the --basedir option or by connecting to the
server with the --server option. The process will not alter the original
.frm file(s). This mode also requires the --port option to specify a
port to use for the spawned server. The spawned server will be shutdown
and all temporary files removed after the .frm files are read.

A diagnostic mode is available by using the --diagnostic option. This will
switch the utility to reading the .frm files byte-by-byte to recover as
much information as possible. The diagnostic mode has additional limitations
in that it cannot decipher character set or collation values without using
an existing server installation specified with either the --server or
--basedir option. This can also affect the size of the columns if the table
uses multi-byte characters. Use this mode when the default mode cannot read
the file or if there is no server installed on the host.

To read .frm files, list each file as a separate argument for the utility as
shown in the following examples. You will need to specify the path for each
.frm file you want to read or supply a path to a directory and all of the
.frm files in that directory will be read.

  # Read a single .frm file in the default mode using the server installed
  # in /usr/local/bin/mysql where the .frm file is in the current folder.
  # Notice the use of the db:table.frm format for specifying the database
  # name for the table. The database name appears to the left of ':' and
  # the .frm name to the right. So in this case, we have database = test1
  # and table = db1 so the CREATE statement will read CREATE test1.db1.

  $ mysqlfrm --basedir=/usr/local/bin/mysql test1:db1.frm --port=3333

  # Read multiple .frm files in the default mode using a running server
  # where the .frm files are located in different folders.

  $ mysqlfrm --server=root:pass@localhost:3306 /mysql/data/temp1/t1.frm \\
             /mysql/data/temp2/g1.frm --port=3310

  # Execute the spawned server under a different user name and read
  # all of the .frm files in a particular folder in default mode.

  $ mysqlfrm --server=root:pass@localhost:3306 /mysql/data/temp1/t1.frm \\
             /mysql/data/temp2/g1.frm --port=3310 --user=joeuser

  # Read all of the .frm files in a particular folder using the diagnostic
  # mode.

  $ mysqlfrm --diagnostic /mysql/data/database1



Helpful Hints
-------------
  - Tables with certain storage engines cannot be read in the default mode.
    These include PARTITION, PERFORMANCE_SCHEMA. You must read these with
    the --diagnostic mode.

  - Use the --diagnostic mode for tables that fail to open correctly
    in the default mode or if there is no server installed on the host.

  - To change the storage engine in the CREATE statement generated for all
    .frm files read, use the --new-storage-engine option

  - To turn off all messages except the CREATE statement and warnings or
    errors, use the --quiet option.

  - Use the --show-stats option to see file statistics for each .frm file.

  - If you encounter connection or similar errors when running in default
    mode, re-run the command with the --verbosity option and view the
    output from the spawned server and repair any errors in launching the
    server. If mysqlfrm fails in the middle, you may need to manually
    shutdown the server on the port specified with --port.

  - If the spawned server takes more than 10 seconds to start, use the
    --start-timeout option to increase the timeout to wait for the
    spawned server to start.

  - If you need to run the utility with elevated privileges, use the --user
    option to execute the spawned server using a normal user account.

  - You can specify the database name to be used in the resulting CREATE
    statement by prepending the .frm file with the name of the database
    followed by a colon. For example, oltp:t1.frm will use 'oltp' for the
    database name in the CREATE statement. The optional database name can
    also be used with paths. For example, /home/me/oltp:t1.frm will use
    'oltp' as the database name. If you leave off the optional database
    name and include a path, the last folder will be the database name.
    For example /home/me/data1/t1.frm will use 'data1' as the database
    name. If you do not want to use the last folder as the database name,
    simply specify the colon like this: /home/me/data1/:t1.frm. In this
    case, the database will be omitted from the CREATE statement.

  - If you use the --new-storage-engine option, you must also provide the
    --frmdir option. When these options are specified, the utility will
    generate a new .frm file (prefixed with 'new_') and save it in the
    --frmdir= directory.

Enjoy!

"""

if __name__ == '__main__':
    # Setup the command parser
    program = os.path.basename(sys.argv[0]).replace(".py", "")
    parser = MyParser(
        version=VERSION_FRM.format(program=program),
        description=DESCRIPTION,
        usage=USAGE,
        add_help_option=False,
        option_class=CaseInsensitiveChoicesOption,
        epilog=EXTENDED_HELP,
        prog=program
    )

    # Add --License option
    parser.add_option("--license", action='callback',
                      callback=license_callback,
                      help="display program's license and exit")

    # Add --help option
    parser.add_option("--help", action="help")

    # Setup utility-specific options:

    # Add --basedir option
    parser.add_option("--basedir", action="store", dest="basedir",
                      default=None, type="string",
                      help="the base directory for the server")

    # Add diagnostic mode
    parser.add_option("--diagnostic", action="store_true", dest="diagnostic",
                      help="read the frm files byte-by-byte to form the "
                           "CREATE statement. May require the --server or "
                           "--basedir options to decipher character set "
                           "information")
    # Add engine
    parser.add_option("--new-storage-engine", action="store",
                      dest="new_engine", default=None,
                      help="change ENGINE clause to use this engine.")

    # Add frmdir
    parser.add_option("--frmdir", action="store", dest="frmdir", default=None,
                      help="save the new .frm files in this directory. "
                           "Used and valid with --new-storage-engine only.")

    # Need port - only valid with --diagnostic mode
    parser.add_option("--port", action="store", dest="port",
                      help="Port to use for the spawned server.", default=None)

    # Add show-stats
    parser.add_option("--show-stats", "-s", action="store_true",
                      dest="show_stats",
                      help="show file statistics and general table "
                           "information.")

    # Add server option
    parser.add_option("--server", action="store", dest="server", type="string",
                      default=None,
                      help="connection information for the server in the "
                           "form: <user>[:<password>]@<host>[:<port>]"
                           "[:<socket>] or <login-path>[:<port>][:<socket>] "
                           "(optional) - if provided, the storage engine and "
                           "character set information will be validated "
                           "against this server.")

    # Add user option
    parser.add_option("--user", action="store", dest="user", type="string",
                      default=None,
                      help="user account to launch spawned server. Required "
                           "if running as root user. Used only in the "
                           "default mode.")

    # Add startup timeout
    parser.add_option("--start-timeout", action="store", dest="start_timeout",
                      type=int, default=10,
                      help="Number of seconds to wait for spawned server to "
                           "start. Default = 10.")

    # Add verbosity mode
    add_verbosity(parser, True)

    # Add ssl options
    add_ssl_options(parser)

    # Now we process the rest of the arguments.
    opt, args = parser.parse_args()

    # Check security settings
    check_password_security(opt, args)

    # Check for argument errors
    if not args:
        parser.error("Nothing to do. You must specify a list of paths or "
                     "files to read. See --help for more information and "
                     "examples.")

    if not opt.port and not opt.diagnostic:
        parser.error("The --port option is required for reading .frm files in "
                     "the default mode.")

    if opt.diagnostic and opt.port:
        print("# WARNING The --port option is not used in the "
              "--diagnostic mode.")

    use_port = opt.port
    if not opt.diagnostic and opt.port:
        try:
            use_port = int(opt.port)
        except ValueError:
            parser.error("The --port option requires an integer value.")

    # Check for access to basedir if specified
    if opt.basedir:
        opt.basedir = os.path.expanduser(opt.basedir)
        if not os.access(opt.basedir, os.R_OK):
            parser.error("You must have read access to the base directory "
                         "specified with the --basedir option.")

    # Warn if both --server and --basedir used
    if opt.server and opt.basedir:
        print ("# WARNING: The --server option is not needed when the "
               "--basedir option is used.")

    # Warn if --diagnostic and --user
    if opt.diagnostic and opt.user:
        print ("# WARNING: The --user option is only used for the default "
               "mode.")

    # Check for --new-storage-engine and --frmdir
    if opt.new_engine:
        if not opt.frmdir:
            parser.error("You must specify the --frmdir with "
                         "--new-storage-engine.")
        # Check frmdir validity
        else:
            if not os.path.exists(opt.frmdir):
                parser.error("The directory, "
                             "'{0}' does not exist.".format(opt.frmdir))
            if not os.access(opt.frmdir, os.R_OK | os.W_OK):
                parser.error("You must have read and write access to the .frm "
                             "directory '{0}'.".format(opt.frmdir))
    elif not opt.new_engine and opt.frmdir:
        print("# WARNING: --frmdir encountered without --new-storage-engine. "
              "No .frm files will be saved.")

    server = None
    if opt.server is None and opt.diagnostic:
        print("# WARNING: Cannot generate character set or "
              "collation names without the --server option.")

    # Check start timeout for minimal value
    if int(opt.start_timeout) < 10:
        opt.start_timeout = 10
        print("# WARNING: --start-timeout must be >= 10 seconds. Using "
              "default value.")

    # Parse source connection values if --server provided
    if opt.server is not None and not opt.basedir:
        try:
            ssl_opts = get_ssl_dict(opt)
            source_values = parse_connection(opt.server, None, ssl_opts)
        except FormatError as err:
            parser.error("Source connection values invalid: %s." % err)
        except UtilError as err:
            parser.error("Source connection values invalid: %s." % err.errmsg)

        try:
            conn_options = {
                'version': "5.1.30",
                'quiet': opt.quiet,
            }
            servers = connect_servers(source_values, None, conn_options)
        except UtilError as error:
            parser.error(error.errmsg)
        server = servers[0]

        if use_port == int(server.port):
            parser.error("You must specify a different port to use for the "
                         "spawned server.")

        basedir = server.show_server_variable("basedir")[0][1]
    else:
        basedir = opt.basedir

    # Set options for frm operations.
    options = {
        "basedir": basedir,
        "new_engine": opt.new_engine,
        "show_stats": opt.show_stats,
        "port": use_port,
        "quiet": opt.quiet,
        "server": server,
        "verbosity": opt.verbosity if opt.verbosity else 0,
        "user": opt.user,
        "start_timeout": opt.start_timeout,
        "frm_dir": opt.frmdir,
    }

    # Print disclaimer banner for diagnostic mode
    if opt.diagnostic:
        print ("# CAUTION: The diagnostic mode is a best-effort parse of the "
               ".frm file. As such, it may not identify all of the components "
               "of the table correctly. This is especially true for damaged "
               "files. It will also not read the default values for the "
               "columns and the resulting statement may not be syntactically "
               "correct.")

    if os.name == "posix":
        if os.getuid() == 0 and not opt.diagnostic and not opt.user:
            parser.error("Running a spawned server as root is not advised. If "
                         "you want to run the utility as root, please provide "
                         "the --user option to specify a user to use to "
                         "launch the server. Example: --user=mysql.")

    all_frm_files = []
    for arg in args:
        frm_files_found = []

        # check to see if we have access iff it is not in the form of
        # db:table.frm, but watchout for Windows paths!
        if (os.name != "nt" and ":" not in arg) or \
           (os.name == "nt" and len(arg) >= 2 and ":" not in arg[2:]):
            if not os.access(arg, os.R_OK):
                print ("ERROR: Cannot read %s. You must have read privileges"
                       " to the file or path and it must exist. Skipping "
                       "this argument." % arg)
                continue

        # if argument is a folder, get all files from the folder and read them
        if os.path.isdir(arg):
            files = os.listdir(arg)
            for filename in files:
                if os.path.splitext(filename)[1].lower() == ".frm":
                    frm_files_found.append(os.path.join(arg, filename))
        else:
            frm_files_found.append(arg)

        if not frm_files_found:
            print "# NOTE: No .frm files found in folder %s." % arg
            continue
        all_frm_files.extend(frm_files_found)

    # For each file specified, attempt to read the .frm file
    try:
        all_frm_files.sort()
        if opt.diagnostic:
            read_frm_files_diagnostic(all_frm_files, options)
        else:
            failed = read_frm_files(all_frm_files, options)
            if failed:
                print ("#\n# WARNING: The following files could not be read. "
                       "You can try the --diagnostic mode to read these "
                       "files.\n#")
                for frm_file in failed:
                    print "#", frm_file
                print "#"
    except UtilError as error:
        print "ERROR: {0}".format(error.errmsg)
        sys.exit(1)

    if not opt.quiet:
        print "#...done."

    sys.exit()<|MERGE_RESOLUTION|>--- conflicted
+++ resolved
@@ -40,15 +40,10 @@
                                               read_frm_files_diagnostic)
 from mysql.utilities.common.options import CaseInsensitiveChoicesOption
 from mysql.utilities.common.ip_parser import parse_connection
-<<<<<<< HEAD
 from mysql.utilities.common.options import (add_ssl_options, add_verbosity,
                                             get_ssl_dict, license_callback,
-                                            UtilitiesParser)
-=======
-from mysql.utilities.common.options import (add_verbosity, license_callback,
                                             UtilitiesParser,
                                             check_password_security)
->>>>>>> 0db1db4f
 from mysql.utilities.common.server import connect_servers
 
 
