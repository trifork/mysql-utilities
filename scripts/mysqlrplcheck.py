--- conflicted
+++ resolved
@@ -31,14 +31,9 @@
 
 from mysql.utilities.exception import UtilError, FormatError
 from mysql.utilities.command.check_rpl import check_replication
-<<<<<<< HEAD
 from mysql.utilities.common.options import (add_verbosity, add_ssl_options,
-                                            setup_common_options)
-=======
-from mysql.utilities.common.options import (add_verbosity,
                                             setup_common_options,
                                             check_password_security)
->>>>>>> 0db1db4f
 from mysql.utilities.common.ip_parser import parse_connection
 from mysql.utilities.common.server import check_hostname_alias
 from mysql.utilities.common.tools import check_connector_python
