#!/usr/bin/env python
#
# Copyright (c) 2010, 2014, Oracle and/or its affiliates. All rights reserved.
#
# This program is free software; you can redistribute it and/or modify
# it under the terms of the GNU General Public License as published by
# the Free Software Foundation; version 2 of the License.
#
# This program is distributed in the hope that it will be useful,
# but WITHOUT ANY WARRANTY; without even the implied warranty of
# MERCHANTABILITY or FITNESS FOR A PARTICULAR PURPOSE.  See the
# GNU General Public License for more details.
#
# You should have received a copy of the GNU General Public License
# along with this program; if not, write to the Free Software
# Foundation, Inc., 51 Franklin St, Fifth Floor, Boston, MA 02110-1301 USA
#

"""
This file contains the replicate utility. It is used to establish a
master/slave replication topology among two servers.
"""

from mysql.utilities.common.tools import check_python_version

# Check Python version compatibility
check_python_version()

import os.path
import sys

from mysql.utilities.exception import FormatError, UtilError
from mysql.utilities.command.setup_rpl import setup_replication
from mysql.utilities.common.ip_parser import parse_connection
from mysql.utilities.common.server import check_hostname_alias
from mysql.utilities.common.tools import check_connector_python
from mysql.utilities.common.options import (setup_common_options, add_rpl_user,
<<<<<<< HEAD
                                            add_verbosity, add_ssl_options,
                                            get_ssl_dict)
=======
                                            add_verbosity,
                                            check_password_security)
>>>>>>> 0db1db4f
from mysql.utilities.common.messages import (PARSE_ERR_OPTS_REQ,
                                             WARN_OPT_USING_DEFAULT)


# Constants
NAME = "MySQL Utilities - mysqlreplicate "
DESCRIPTION = "mysqlreplicate - establish replication with a master"
USAGE = "%prog --master=root@localhost:3306 --slave=root@localhost:3310 " \
        "--rpl-user=rpl:passwd "

# Check for connector/python
if not check_connector_python():
    sys.exit(1)

if __name__ == '__main__':
    # Setup the command parser
    parser = setup_common_options(os.path.basename(sys.argv[0]),
                                  DESCRIPTION, USAGE, True, False)

    # Setup utility-specific options:

    # Connection information for the source server
    parser.add_option('--master', action="store", dest="master",
                      type="string", default=None,
                      help="connection information for master server in the "
                           "form: <user>[:<password>]@<host>[:<port>]"
                           "[:<socket>] or <login-path>[:<port>][:<socket>]"
                           " or <config-path>[<[group]>].")

    # Connection information for the destination server
    parser.add_option('--slave', action="store", dest="slave",
                      type="string", default=None,
                      help="connection information for slave server in the "
                           "form: <user>[:<password>]@<host>[:<port>]"
                           "[:<socket>] or <login-path>[:<port>][:<socket>]"
                           " or <config-path>[<[group]>].")

    # Replication user and password
    add_rpl_user(parser)

    # Pedantic mode for failing if storage engines differ
    parser.add_option("-p", "--pedantic", action="store_true", default=False,
                      dest="pedantic", help="fail if storage engines differ "
                      "among master and slave.")

    # Test replication option
    parser.add_option("--test-db", action="store", dest="test_db",
                      type="string", help="database name to use in testing "
                      "replication setup (optional)")

    # Add master log file option
    parser.add_option("--master-log-file", action="store",
                      dest="master_log_file", type="string",
                      help="use this master log file to initiate the slave.",
                      default=None)

    # Add master log position option
    parser.add_option("--master-log-pos", action="store",
                      dest="master_log_pos", type="int",
                      help="use this position in the master log file to "
                           "initiate the slave.",
                      default=-1)

    # Add start from beginning option
    parser.add_option("-b", "--start-from-beginning", action="store_true",
                      default=False, dest="from_beginning",
                      help="start replication from the first event recorded "
                           "in the binary logging of the master. Not valid "
                           "with --master-log-file or --master-log-pos.")

    # Add ssl options
    add_ssl_options(parser)

    # Add verbosity
    add_verbosity(parser)

    # Now we process the rest of the arguments.
    opt, args = parser.parse_args()

    # Check security settings
    check_password_security(opt, args)

    # option --master is required (mandatory)
    if not opt.master:
        default_val = 'root@localhost:3306'
        print(WARN_OPT_USING_DEFAULT.format(default=default_val,
                                            opt='--master'))
        # Print the WARNING to force determinism if a parser error occurs.
        sys.stdout.flush()

    # option --slave is required (mandatory)
    if not opt.slave:
        parser.error(PARSE_ERR_OPTS_REQ.format(opt='--slave'))

    # option --rpl-user is required (mandatory)
    if not opt.rpl_user:
        parser.error(PARSE_ERR_OPTS_REQ.format(opt="--rpl-user"))

    # Parse source connection values
    try:
        m_values = parse_connection(opt.master, None, opt)
    except FormatError:
        _, err, _ = sys.exc_info()
        parser.error("Master connection values invalid: {0}.".format(err))
    except UtilError:
        _, err, _ = sys.exc_info()
        parser.error("Master connection values invalid: {0}."
                     "".format(err.errmsg))

    # Parse source connection values
    try:
        s_values = parse_connection(opt.slave, None, opt)
    except FormatError:
        _, err, _ = sys.exc_info()
        parser.error("Slave connection values invalid: %s." % err)
    except UtilError:
        _, err, _ = sys.exc_info()
        parser.error("Slave connection values invalid: %s." % err.errmsg)

    # Check hostname alias
    if check_hostname_alias(m_values, s_values):
        parser.error("The master and slave are the same host and port.")

    # Check required --master-log-file for --master-log-pos
    if opt.master_log_pos >= 0 and opt.master_log_file is None:
        parser.error("You must specify a master log file to use the master "
                     "log file position option.")

    if ((opt.master_log_pos >= 0 or (opt.master_log_file is not None)) and
            opt.from_beginning):
        parser.error("The --start-from-beginning option is not valid in "
                     "combination with --master-log-file or --master-log-pos.")

    # Create dictionary of options
    options = {
        'verbosity': opt.verbosity,
        'pedantic': opt.pedantic,
        'quiet': False,
        'master_log_file': opt.master_log_file,
        'master_log_pos': opt.master_log_pos,
        'from_beginning': opt.from_beginning,
    }

    # Add ssl Values to options instead of connection.
    options.update(get_ssl_dict(opt))

    try:
        setup_replication(m_values, s_values, opt.rpl_user, options,
                          opt.test_db)
    except UtilError:
        _, e, _ = sys.exc_info()
        print("ERROR: {0}".format(e.errmsg))
        sys.exit(1)

    sys.exit()<|MERGE_RESOLUTION|>--- conflicted
+++ resolved
@@ -35,13 +35,9 @@
 from mysql.utilities.common.server import check_hostname_alias
 from mysql.utilities.common.tools import check_connector_python
 from mysql.utilities.common.options import (setup_common_options, add_rpl_user,
-<<<<<<< HEAD
                                             add_verbosity, add_ssl_options,
-                                            get_ssl_dict)
-=======
-                                            add_verbosity,
+                                            get_ssl_dict,
                                             check_password_security)
->>>>>>> 0db1db4f
 from mysql.utilities.common.messages import (PARSE_ERR_OPTS_REQ,
                                              WARN_OPT_USING_DEFAULT)
 
