--- conflicted
+++ resolved
@@ -1,11 +1,7 @@
 Test Case 1: Help
-<<<<<<< HEAD
-MySQL Utilities mysqluc version 1.4.1 (part of MySQL Workbench Distribution 6.0.0) 
-=======
 MySQL Utilities mysqluc version XXXXXXXXX
->>>>>>> 513f5eb5
 License type: GPLv2
-Usage: mysqluc 
+Usage: mysqluc
 
 mysqluc - Command line client for running MySQL Utilities
 
@@ -33,48 +29,48 @@
 
 Usage: mysqldiff --server1=user:pass@host:port:socket --server2=user:pass@host:port:socket db1.object1:db2.object1 db3:db4
 
-mysqldiff - compare object definitions among objects where the difference is how db1.obj1 differs from db2.obj2 
-
-Options:
-Option                     Description                                     
+mysqldiff - compare object definitions among objects where the difference is how db1.obj1 differs from db2.obj2
+
+Options:
+Option                     Description
 -------------------------  ------------------------------------------------
---version                  show program's version number and exit          
---help                     display a help message and exit                 
---license                  display program's license and exit              
---server1=SERVER1          connection information for first server in the  
-                           form:                                           
-                           <user>[:<password>]@<host>[:<port>][:<socket>]  
-                           or <login-path>[:<port>][:<socket>].            
---server2=SERVER2          connection information for second server in the 
-                           form:                                           
-                           <user>[:<password>]@<host>[:<port>][:<socket>]  
-                           or <login-path>[:<port>][:<socket>].            
---character-set=CHARSET    sets the client character set. The default is   
-                           retrieved from the server variable              
-                           'character_set_client'.                         
---width=WIDTH              display width                                   
---force                    do not abort when a diff test fails             
---skip-table-options       skip check of all table options (e.g.,          
-                           AUTO_INCREMENT, ENGINE, CHARSET, etc.).         
+--version                  show program's version number and exit
+--help                     display a help message and exit
+--license                  display program's license and exit
+--server1=SERVER1          connection information for first server in the
+                           form:
+                           <user>[:<password>]@<host>[:<port>][:<socket>]
+                           or <login-path>[:<port>][:<socket>].
+--server2=SERVER2          connection information for second server in the
+                           form:
+                           <user>[:<password>]@<host>[:<port>][:<socket>]
+                           or <login-path>[:<port>][:<socket>].
+--character-set=CHARSET    sets the client character set. The default is
+                           retrieved from the server variable
+                           'character_set_client'.
+--width=WIDTH              display width
+--force                    do not abort when a diff test fails
+--skip-table-options       skip check of all table options (e.g.,
+                           AUTO_INCREMENT, ENGINE, CHARSET, etc.).
 -v, --verbose              control how much information is displayed. e.g.,
-                           -v = verbose, -vv = more verbose, -vvv = debug  
--q, --quiet                turn off all messages for quiet execution.      
--d, --difftype=DIFFTYPE    display differences in context format in one of 
-                           the following formats:                          
+                           -v = verbose, -vv = more verbose, -vvv = debug
+-q, --quiet                turn off all messages for quiet execution.
+-d, --difftype=DIFFTYPE    display differences in context format in one of
+                           the following formats:
                            [unified|context|differ|sql] (default: unified).
---changes-for=CHANGES_FOR  specify the server to show transformations to   
-                           match the other server. For example, to see the 
+--changes-for=CHANGES_FOR  specify the server to show transformations to
+                           match the other server. For example, to see the
                            transformation for transforming server1 to match
                            server2, use --changes-for=server1. Valid values
-                           are 'server1' or 'server2'. The default is      
-                           'server1'.                                      
---show-reverse             produce a transformation report containing the  
-                           SQL statements to transform the object          
+                           are 'server1' or 'server2'. The default is
+                           'server1'.
+--show-reverse             produce a transformation report containing the
+                           SQL statements to transform the object
                            definitions specified in reverse. For example if
-                           --changes-for is set to server1, also generate  
-                           the transformation for server2. Note: the       
-                           reverse changes are annotated and marked as     
-                           comments.                                       
+                           --changes-for is set to server1, also generate
+                           the transformation for server2. Note: the
+                           reverse changes are annotated and marked as
+                           comments.
 
 Test Case 3: Verbosity
 
@@ -82,48 +78,48 @@
 
 Usage: mysqldiff --server1=user:pass@host:port:socket --server2=user:pass@host:port:socket db1.object1:db2.object1 db3:db4
 
-mysqldiff - compare object definitions among objects where the difference is how db1.obj1 differs from db2.obj2 
-
-Options:
-Option                     Description                                     
+mysqldiff - compare object definitions among objects where the difference is how db1.obj1 differs from db2.obj2
+
+Options:
+Option                     Description
 -------------------------  ------------------------------------------------
---version                  show program's version number and exit          
---help                     display a help message and exit                 
---license                  display program's license and exit              
---server1=SERVER1          connection information for first server in the  
-                           form:                                           
-                           <user>[:<password>]@<host>[:<port>][:<socket>]  
-                           or <login-path>[:<port>][:<socket>].            
---server2=SERVER2          connection information for second server in the 
-                           form:                                           
-                           <user>[:<password>]@<host>[:<port>][:<socket>]  
-                           or <login-path>[:<port>][:<socket>].            
---character-set=CHARSET    sets the client character set. The default is   
-                           retrieved from the server variable              
-                           'character_set_client'.                         
---width=WIDTH              display width                                   
---force                    do not abort when a diff test fails             
---skip-table-options       skip check of all table options (e.g.,          
-                           AUTO_INCREMENT, ENGINE, CHARSET, etc.).         
+--version                  show program's version number and exit
+--help                     display a help message and exit
+--license                  display program's license and exit
+--server1=SERVER1          connection information for first server in the
+                           form:
+                           <user>[:<password>]@<host>[:<port>][:<socket>]
+                           or <login-path>[:<port>][:<socket>].
+--server2=SERVER2          connection information for second server in the
+                           form:
+                           <user>[:<password>]@<host>[:<port>][:<socket>]
+                           or <login-path>[:<port>][:<socket>].
+--character-set=CHARSET    sets the client character set. The default is
+                           retrieved from the server variable
+                           'character_set_client'.
+--width=WIDTH              display width
+--force                    do not abort when a diff test fails
+--skip-table-options       skip check of all table options (e.g.,
+                           AUTO_INCREMENT, ENGINE, CHARSET, etc.).
 -v, --verbose              control how much information is displayed. e.g.,
-                           -v = verbose, -vv = more verbose, -vvv = debug  
--q, --quiet                turn off all messages for quiet execution.      
--d, --difftype=DIFFTYPE    display differences in context format in one of 
-                           the following formats:                          
+                           -v = verbose, -vv = more verbose, -vvv = debug
+-q, --quiet                turn off all messages for quiet execution.
+-d, --difftype=DIFFTYPE    display differences in context format in one of
+                           the following formats:
                            [unified|context|differ|sql] (default: unified).
---changes-for=CHANGES_FOR  specify the server to show transformations to   
-                           match the other server. For example, to see the 
+--changes-for=CHANGES_FOR  specify the server to show transformations to
+                           match the other server. For example, to see the
                            transformation for transforming server1 to match
                            server2, use --changes-for=server1. Valid values
-                           are 'server1' or 'server2'. The default is      
-                           'server1'.                                      
---show-reverse             produce a transformation report containing the  
-                           SQL statements to transform the object          
+                           are 'server1' or 'server2'. The default is
+                           'server1'.
+--show-reverse             produce a transformation report containing the
+                           SQL statements to transform the object
                            definitions specified in reverse. For example if
-                           --changes-for is set to server1, also generate  
-                           the transformation for server2. Note: the       
-                           reverse changes are annotated and marked as     
-                           comments.                                       
+                           --changes-for is set to server1, also generate
+                           the transformation for server2. Note: the
+                           reverse changes are annotated and marked as
+                           comments.
 
 Test Case 4: Quiet
 Quiet mode, saving output to XXXXXXXXXXXXXX
@@ -131,129 +127,129 @@
 
 Usage: mysqldiff --server1=user:pass@host:port:socket --server2=user:pass@host:port:socket db1.object1:db2.object1 db3:db4
 
-mysqldiff - compare object definitions among objects where the difference is how db1.obj1 differs from db2.obj2 
-
-Options:
-Option                     Description                 
+mysqldiff - compare object definitions among objects where the difference is how db1.obj1 differs from db2.obj2
+
+Options:
+Option                     Description
 -------------------------  ----------------------------
---version                  show program's version      
-                           number and exit             
---help                     display a help message and  
-                           exit                        
---license                  display program's license   
-                           and exit                    
---server1=SERVER1          connection information for  
+--version                  show program's version
+                           number and exit
+--help                     display a help message and
+                           exit
+--license                  display program's license
+                           and exit
+--server1=SERVER1          connection information for
                            first server in the form: <u
                            ser>[:<password>]@<host>[:<p
-                           ort>][:<socket>] or <login- 
-                           path>[:<port>][:<socket>].  
---server2=SERVER2          connection information for  
+                           ort>][:<socket>] or <login-
+                           path>[:<port>][:<socket>].
+--server2=SERVER2          connection information for
                            second server in the form: <
                            user>[:<password>]@<host>[:<
                            port>][:<socket>] or <login-
-                           path>[:<port>][:<socket>].  
---character-set=CHARSET    sets the client character   
-                           set. The default is         
-                           retrieved from the server   
-                           variable                    
-                           'character_set_client'.     
---width=WIDTH              display width               
---force                    do not abort when a diff    
-                           test fails                  
---skip-table-options       skip check of all table     
-                           options (e.g.,              
-                           AUTO_INCREMENT, ENGINE,     
-                           CHARSET, etc.).             
+                           path>[:<port>][:<socket>].
+--character-set=CHARSET    sets the client character
+                           set. The default is
+                           retrieved from the server
+                           variable
+                           'character_set_client'.
+--width=WIDTH              display width
+--force                    do not abort when a diff
+                           test fails
+--skip-table-options       skip check of all table
+                           options (e.g.,
+                           AUTO_INCREMENT, ENGINE,
+                           CHARSET, etc.).
 -v, --verbose              control how much information
-                           is displayed. e.g., -v =    
+                           is displayed. e.g., -v =
                            verbose, -vv = more verbose,
-                           -vvv = debug                
--q, --quiet                turn off all messages for   
-                           quiet execution.            
--d, --difftype=DIFFTYPE    display differences in      
+                           -vvv = debug
+-q, --quiet                turn off all messages for
+                           quiet execution.
+-d, --difftype=DIFFTYPE    display differences in
                            context format in one of the
-                           following formats:          
+                           following formats:
                            [unified|context|differ|sql]
-                           (default: unified).         
---changes-for=CHANGES_FOR  specify the server to show  
+                           (default: unified).
+--changes-for=CHANGES_FOR  specify the server to show
                            transformations to match the
-                           other server. For example,  
-                           to see the transformation   
-                           for transforming server1 to 
-                           match server2, use          
+                           other server. For example,
+                           to see the transformation
+                           for transforming server1 to
+                           match server2, use
                            --changes-for=server1. Valid
-                           values are 'server1' or     
-                           'server2'. The default is   
-                           'server1'.                  
---show-reverse             produce a transformation    
-                           report containing the SQL   
-                           statements to transform the 
+                           values are 'server1' or
+                           'server2'. The default is
+                           'server1'.
+--show-reverse             produce a transformation
+                           report containing the SQL
+                           statements to transform the
                            object definitions specified
-                           in reverse. For example if  
-                           --changes-for is set to     
-                           server1, also generate the  
-                           transformation for server2. 
-                           Note: the reverse changes   
-                           are annotated and marked as 
-                           comments.                   
+                           in reverse. For example if
+                           --changes-for is set to
+                           server1, also generate the
+                           transformation for server2.
+                           Note: the reverse changes
+                           are annotated and marked as
+                           comments.
 
 Test Case 6: Normal - width 66
 
 Usage: mysqldiff --server1=user:pass@host:port:socket --server2=user:pass@host:port:socket db1.object1:db2.object1 db3:db4
 
-mysqldiff - compare object definitions among objects where the difference is how db1.obj1 differs from db2.obj2 
-
-Options:
-Option                     Description                            
+mysqldiff - compare object definitions among objects where the difference is how db1.obj1 differs from db2.obj2
+
+Options:
+Option                     Description
 -------------------------  ---------------------------------------
---version                  show program's version number and exit 
---help                     display a help message and exit        
---license                  display program's license and exit     
+--version                  show program's version number and exit
+--help                     display a help message and exit
+--license                  display program's license and exit
 --server1=SERVER1          connection information for first server
                            in the form: <user>[:<password>]@<host>
-                           [:<port>][:<socket>] or <login-        
-                           path>[:<port>][:<socket>].             
---server2=SERVER2          connection information for second      
+                           [:<port>][:<socket>] or <login-
+                           path>[:<port>][:<socket>].
+--server2=SERVER2          connection information for second
                            server in the form: <user>[:<password>]
-                           @<host>[:<port>][:<socket>] or <login- 
-                           path>[:<port>][:<socket>].             
---character-set=CHARSET    sets the client character set. The     
-                           default is retrieved from the server   
-                           variable 'character_set_client'.       
---width=WIDTH              display width                          
---force                    do not abort when a diff test fails    
---skip-table-options       skip check of all table options (e.g., 
+                           @<host>[:<port>][:<socket>] or <login-
+                           path>[:<port>][:<socket>].
+--character-set=CHARSET    sets the client character set. The
+                           default is retrieved from the server
+                           variable 'character_set_client'.
+--width=WIDTH              display width
+--force                    do not abort when a diff test fails
+--skip-table-options       skip check of all table options (e.g.,
                            AUTO_INCREMENT, ENGINE, CHARSET, etc.).
--v, --verbose              control how much information is        
-                           displayed. e.g., -v = verbose, -vv =   
-                           more verbose, -vvv = debug             
--q, --quiet                turn off all messages for quiet        
-                           execution.                             
--d, --difftype=DIFFTYPE    display differences in context format  
-                           in one of the following formats:       
-                           [unified|context|differ|sql] (default: 
-                           unified).                              
---changes-for=CHANGES_FOR  specify the server to show             
-                           transformations to match the other     
-                           server. For example, to see the        
+-v, --verbose              control how much information is
+                           displayed. e.g., -v = verbose, -vv =
+                           more verbose, -vvv = debug
+-q, --quiet                turn off all messages for quiet
+                           execution.
+-d, --difftype=DIFFTYPE    display differences in context format
+                           in one of the following formats:
+                           [unified|context|differ|sql] (default:
+                           unified).
+--changes-for=CHANGES_FOR  specify the server to show
+                           transformations to match the other
+                           server. For example, to see the
                            transformation for transforming server1
-                           to match server2, use --changes-       
+                           to match server2, use --changes-
                            for=server1. Valid values are 'server1'
                            or 'server2'. The default is 'server1'.
---show-reverse             produce a transformation report        
-                           containing the SQL statements to       
-                           transform the object definitions       
-                           specified in reverse. For example if   
-                           --changes-for is set to server1, also  
-                           generate the transformation for        
-                           server2. Note: the reverse changes are 
-                           annotated and marked as comments.      
+--show-reverse             produce a transformation report
+                           containing the SQL statements to
+                           transform the object definitions
+                           specified in reverse. For example if
+                           --changes-for is set to server1, also
+                           generate the transformation for
+                           server2. Note: the reverse changes are
+                           annotated and marked as comments.
 
 Test Case 7: Replacement
 
 
 
-Variable  Value                                                            
+Variable  Value
 --------  -----------------------------------------------------------------
 SERVER      XXXXXXXXXXXXXXXXXXXXXXXX
 
@@ -265,16 +261,16 @@
 Test Case 8: Long variables
 
 
-Variable                                          Value                    
+Variable                                          Value
 ------------------------------------------------  -------------------------
-longvariableeeeeeeeeeeeeeeeeeeeeeeeeeeeeeeeee...  test                     
+longvariableeeeeeeeeeeeeeeeeeeeeeeeeeeeeeeeee...  test
 
 Test Case 9: Unbalanced arguments
-Usage: mysqluc 
+Usage: mysqluc
 
 mysqluc: error: Unbalanced arguments. Please check your command.
 Test Case 10: Invalid assigning in arguments
-Usage: mysqluc 
+Usage: mysqluc
 
 mysqluc: error: Invalid argument assignment: c==3. Please check your command.
 Test Case 11: show last error command
@@ -319,5 +315,4 @@
 
 
 Execution of utility: 'mysqlprocgrep' ended with return code '2' and with the following error message:
-Usage: mysqlprocgrep --server=user:pass@host:port:socket [options]
-
+Usage: mysqlprocgrep --server=user:pass@host:port:socket [options]