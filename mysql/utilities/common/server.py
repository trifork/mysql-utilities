--- conflicted
+++ resolved
@@ -40,10 +40,7 @@
                                               clean_IPv6, format_IPv6)
 
 _FOREIGN_KEY_SET = "SET foreign_key_checks = %s"
-<<<<<<< HEAD
-=======
 _AUTOCOMMIT_SET = "SET AUTOCOMMIT = {0}"
->>>>>>> 630e32e5
 _GTID_ERROR = ("The server %s:%s does not comply to the latest GTID "
                "feature support. Errors:")
 
@@ -1050,12 +1047,6 @@
 
         Returns [] - no exceptions, list if exceptions found
         """
-<<<<<<< HEAD
-=======
-
-        from mysql.utilities.common.user import User
-
->>>>>>> 630e32e5
         errors = []
         ipv6 = False
         if "]" in host:
@@ -1268,10 +1259,6 @@
                 exist_engine.upper() != new_engine.upper() and
                 self.has_storage_engine(new_engine)):
             if len(exist_engine) == 0:
-<<<<<<< HEAD
-                i = create_str.find(";")
-                create_str = create_str[0:i] + " ENGINE=%s;"  % new_engine
-=======
                 if is_create_like:
                     alter_str = "ALTER TABLE {0} ENGINE={1}".format(tbl_name,
                                                                     new_engine)
@@ -1282,7 +1269,6 @@
                     create_str = "{0} ENGINE={1};".format(create_str[0:i],
                                                           new_engine)
                     res = [create_str]
->>>>>>> 630e32e5
             else:
                 create_str = create_str.replace("ENGINE=%s" % exist_engine,
                                                 "ENGINE=%s" % new_engine)
@@ -1292,13 +1278,8 @@
                     print replace_msg % (exist_engine, new_engine, tbl_name)
                 else:
                     print add_msg % (new_engine, tbl_name)
-<<<<<<< HEAD
-
-        return create_str
-
-=======
         return res
->>>>>>> 630e32e5
+
 
     def get_innodb_stats(self):
         """Return type of InnoDB engine and its version information.
@@ -1551,10 +1532,8 @@
         if not self.read_only:
             return self.exec_query("SET @@GLOBAL.READ_ONLY = %s" %
                                    "ON" if on else "OFF")
-<<<<<<< HEAD
         return None
-=======
-        return None
+
 
     def grant_tables_enabled(self):
         """Check to see if grant tables are enabled
@@ -1569,7 +1548,6 @@
                 if "--skip-grant-tables" in error.errmsg:
                     self.grants_enabled = False
                 # Ignore other errors as they are not pertinent to the check
-                else: 
+                else:
                     self.grants_enabled = True
-        return self.grants_enabled
->>>>>>> 630e32e5
+        return self.grants_enabled