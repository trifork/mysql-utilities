--- conflicted
+++ resolved
@@ -977,15 +977,7 @@
             # Return MySQL connection object.
             return db_conn
         except mysql.connector.Error as err:
-<<<<<<< HEAD
-            raise UtilError("Cannot connect to the {0} server.\n"
-                            "Error {1}".format(self.role, err.msg), err.errno)
-        except AttributeError as err:
-            raise UtilError("Cannot connect to the {0} server.\n"
-                            "Error {1}".format(self.role, err))
-=======
             raise UtilError(err.msg, err.errno)
->>>>>>> 0db1db4f
 
     def disconnect(self):
         """Disconnect from the server.
