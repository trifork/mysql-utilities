--- conflicted
+++ resolved
@@ -6,11 +6,7 @@
 
 Summary:       Collection of utilities used for maintaining and administering MySQL servers
 Name:          mysql-utilities
-<<<<<<< HEAD
-Version:       1.6.0
-=======
-Version:       1.5.3
->>>>>>> 91018bd6
+Version:       1.6.1
 Release:       1%{?dist}
 License:       GPLv2
 Group:         Development/Libraries
